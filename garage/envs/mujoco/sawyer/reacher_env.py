import numpy as np

<<<<<<< HEAD
from garage.misc.overrides import overrides
from gym.spaces import Box
=======
>>>>>>> db9e609b
from garage.core.serializable import Serializable
from garage.envs.mujoco.sawyer.sawyer_env import SawyerEnv, Configuration
from garage.envs.mujoco.sawyer.sawyer_env import Configuration
from garage.envs.mujoco.sawyer.sawyer_env import SawyerEnvWrapper


class ReacherEnv(SawyerEnv):
<<<<<<< HEAD
    def __init__(self, goal_position, start_position=None, **kwargs):

        def generate_start_goal():
            nonlocal start_position
            if start_position is None:
                center = self.sim.data.get_geom_xpos('target2')
                start_position = np.concatenate([center[:2], [0.15]])

=======
    def __init__(self,
                 goal_position,
                 start_position=None,
                 randomize_start_position=False,
                 **kwargs):
        def generate_start_goal():
            nonlocal start_position
            if start_position is None or randomize_start_position:
                center = self.sim.data.get_geom_xpos('target2')
                start_position = np.concatenate([center[:2], [0.15]])

            if randomize_start_position:
                offset_x = np.random.uniform(low=-0.3, high=0.3)
                offset_y = np.random.uniform(low=-0.2, high=0.2)
                offset_z = np.random.uniform(low=0, high=0.3)

                start_position[0] += offset_x
                start_position[1] += offset_y
                start_position[2] += offset_z

>>>>>>> db9e609b
            start = Configuration(
                gripper_pos=start_position,
                gripper_state=1,
                object_grasped=False,
                object_pos=[0, 0, -1])
            goal = Configuration(
                gripper_pos=goal_position,
                gripper_state=1,
                object_grasped=False,
                object_pos=[0, 0, -1])

            return start, goal

<<<<<<< HEAD
        def reward_fn(env: SawyerEnv, achieved_goal, desired_goal, info: dict):
=======
        def reward_fn(env, achieved_goal, desired_goal, info):
>>>>>>> db9e609b
            d = np.linalg.norm(achieved_goal - desired_goal, axis=-1)
            if env._reward_type == 'sparse':
                return (d < env._distance_threshold).astype(np.float32)

            return 1 - np.exp(d)

        super(ReacherEnv, self).__init__(
            start_goal_config=generate_start_goal,
            reward_fn=reward_fn,
            **kwargs)

    def get_obs(self):
        gripper_pos = self.gripper_position
        dt = self.sim.nsubsteps * self.sim.model.opt.timestep
        grip_velp = self.sim.data.get_site_xvelp('grip') * dt

        object_pos = self.object_position
        object_velp = self.sim.data.get_site_xvelp('object0') * dt
        object_velp -= grip_velp
        grasped = self.has_object
        if self._control_method == 'task_space_control':
            obs = np.concatenate([gripper_pos])
        elif self._control_method == 'position_control':
            arm_qpos = list()
            arm_qvel = list()
            for i in range(7):
<<<<<<< HEAD
                arm_qpos.append(self.sim.data.get_joint_qpos('right_j{}'.format(i)))
                arm_qvel.append(self.sim.data.get_joint_qvel('right_j{}'.format(i)))
            obs = np.concatenate([arm_qpos, arm_qvel, gripper_pos])

        achieved_goal = self._achieved_goal_fn(self)
        desired_goal = self._desired_goal_fn(self)

        achieved_goal_qpos = np.concatenate((achieved_goal, [1, 0, 0, 0]))
        self.sim.data.set_joint_qpos('achieved_goal:joint', achieved_goal_qpos)
        desired_goal_qpos = np.concatenate((desired_goal, [1, 0, 0, 0]))
        self.sim.data.set_joint_qpos('desired_goal:joint', desired_goal_qpos)
=======
                arm_qpos.append(
                    self.sim.data.get_joint_qpos('right_j{}'.format(i)))
                # Excluding the joint velocities since mujoco has different dynamics from the real robot.
                # arm_qvel.append(self.sim.data.get_joint_qvel('right_j{}'.format(i)))

            obs = np.concatenate([arm_qpos, gripper_pos])
        else:
            raise NotImplementedError
>>>>>>> db9e609b

        achieved_goal = self._achieved_goal_fn(self)
        desired_goal = self._desired_goal_fn(self)

        achieved_goal_qpos = np.concatenate((achieved_goal, [1, 0, 0, 0]))
        self.sim.data.set_joint_qpos('achieved_goal:joint', achieved_goal_qpos)
        desired_goal_qpos = np.concatenate((desired_goal, [1, 0, 0, 0]))
        self.sim.data.set_joint_qpos('desired_goal:joint', desired_goal_qpos)

        return {
            'observation': obs.copy(),
            'achieved_goal': achieved_goal,
            'desired_goal': desired_goal,
            'gripper_state': self.gripper_state,
            'gripper_pos': gripper_pos.copy(),
            'has_object': grasped,
            'object_pos': object_pos.copy()
        }


class SimpleReacherEnv(SawyerEnvWrapper, Serializable):
<<<<<<< HEAD

=======
>>>>>>> db9e609b
    def __init__(self, *args, **kwargs):
        Serializable.quick_init(self, locals())
        self.reward_range = None
        self.metadata = None
        super().__init__(ReacherEnv(*args, **kwargs))<|MERGE_RESOLUTION|>--- conflicted
+++ resolved
@@ -1,10 +1,5 @@
 import numpy as np
 
-<<<<<<< HEAD
-from garage.misc.overrides import overrides
-from gym.spaces import Box
-=======
->>>>>>> db9e609b
 from garage.core.serializable import Serializable
 from garage.envs.mujoco.sawyer.sawyer_env import SawyerEnv, Configuration
 from garage.envs.mujoco.sawyer.sawyer_env import Configuration
@@ -12,16 +7,6 @@
 
 
 class ReacherEnv(SawyerEnv):
-<<<<<<< HEAD
-    def __init__(self, goal_position, start_position=None, **kwargs):
-
-        def generate_start_goal():
-            nonlocal start_position
-            if start_position is None:
-                center = self.sim.data.get_geom_xpos('target2')
-                start_position = np.concatenate([center[:2], [0.15]])
-
-=======
     def __init__(self,
                  goal_position,
                  start_position=None,
@@ -42,7 +27,6 @@
                 start_position[1] += offset_y
                 start_position[2] += offset_z
 
->>>>>>> db9e609b
             start = Configuration(
                 gripper_pos=start_position,
                 gripper_state=1,
@@ -56,11 +40,7 @@
 
             return start, goal
 
-<<<<<<< HEAD
-        def reward_fn(env: SawyerEnv, achieved_goal, desired_goal, info: dict):
-=======
         def reward_fn(env, achieved_goal, desired_goal, info):
->>>>>>> db9e609b
             d = np.linalg.norm(achieved_goal - desired_goal, axis=-1)
             if env._reward_type == 'sparse':
                 return (d < env._distance_threshold).astype(np.float32)
@@ -87,19 +67,6 @@
             arm_qpos = list()
             arm_qvel = list()
             for i in range(7):
-<<<<<<< HEAD
-                arm_qpos.append(self.sim.data.get_joint_qpos('right_j{}'.format(i)))
-                arm_qvel.append(self.sim.data.get_joint_qvel('right_j{}'.format(i)))
-            obs = np.concatenate([arm_qpos, arm_qvel, gripper_pos])
-
-        achieved_goal = self._achieved_goal_fn(self)
-        desired_goal = self._desired_goal_fn(self)
-
-        achieved_goal_qpos = np.concatenate((achieved_goal, [1, 0, 0, 0]))
-        self.sim.data.set_joint_qpos('achieved_goal:joint', achieved_goal_qpos)
-        desired_goal_qpos = np.concatenate((desired_goal, [1, 0, 0, 0]))
-        self.sim.data.set_joint_qpos('desired_goal:joint', desired_goal_qpos)
-=======
                 arm_qpos.append(
                     self.sim.data.get_joint_qpos('right_j{}'.format(i)))
                 # Excluding the joint velocities since mujoco has different dynamics from the real robot.
@@ -108,7 +75,6 @@
             obs = np.concatenate([arm_qpos, gripper_pos])
         else:
             raise NotImplementedError
->>>>>>> db9e609b
 
         achieved_goal = self._achieved_goal_fn(self)
         desired_goal = self._desired_goal_fn(self)
@@ -130,10 +96,6 @@
 
 
 class SimpleReacherEnv(SawyerEnvWrapper, Serializable):
-<<<<<<< HEAD
-
-=======
->>>>>>> db9e609b
     def __init__(self, *args, **kwargs):
         Serializable.quick_init(self, locals())
         self.reward_range = None
