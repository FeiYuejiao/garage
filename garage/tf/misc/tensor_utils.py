--- conflicted
+++ resolved
@@ -164,15 +164,6 @@
     return ret
 
 
-<<<<<<< HEAD
-def calculate_advantages(discount,
-                         gae_lambda,
-                         max_len,
-                         baselines,
-                         rewards,
-                         name=None):
-    with tf.name_scope(name, "calculate_advantages",
-=======
 def compute_advantages(discount,
                        gae_lambda,
                        max_len,
@@ -180,7 +171,6 @@
                        rewards,
                        name=None):
     with tf.name_scope(name, "compute_advantages",
->>>>>>> 908869de
                        [discount, gae_lambda, max_len, baselines, rewards]):
         # Calculate advantages
         #
